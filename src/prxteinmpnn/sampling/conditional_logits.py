"""Factory for creating conditional logits functions.

Conditional logits are computed given a specific sequence input,
allowing the model to evaluate how well a sequence fits a structure.

This is used for:
- Jacobian computation (sensitivity analysis)
- Sequence scoring and validation
- Conformational inference
"""

from __future__ import annotations

from functools import partial
from typing import TYPE_CHECKING

import equinox as eqx
import jax


def _eqx_module_hash(self: object) -> int:  # pragma: no cover - safe shim
  return id(self)


eqx.Module.__hash__ = _eqx_module_hash
if TYPE_CHECKING:
  from collections.abc import Callable

  from jaxtyping import PRNGKeyArray

  from prxteinmpnn.model import PrxteinMPNN
  from prxteinmpnn.utils.types import (
    AlphaCarbonMask,
    AutoRegressiveMask,
    BackboneNoise,
    ChainIndex,
    Logits,
    ProteinSequence,
    ResidueIndex,
    StructureAtomicCoordinates,
  )

  ConditionalLogitsFn = Callable[
    [
      PRNGKeyArray,
      StructureAtomicCoordinates,
      AlphaCarbonMask,
      ResidueIndex,
      ChainIndex,
      ProteinSequence,
      AutoRegressiveMask | None,
      BackboneNoise | None,
      jax.Array | None,
    ],
    Logits,
  ]
else:
  from collections.abc import Callable
  from typing import Any

  ConditionalLogitsFn = Callable[..., Any]


def make_conditional_logits_fn(
  model: PrxteinMPNN,
) -> ConditionalLogitsFn:
  """Create a function to compute conditional logits for a given sequence.

  Conditional logits evaluate how well a sequence fits a structure by
  running the model with the sequence as input.

  Args:
    model: A PrxteinMPNN Equinox model instance.

  Returns:
    A function that computes conditional logits for sequence-structure pairs.

  Example:
    >>> from prxteinmpnn.io.weights import load_model
    >>> model = load_model()
    >>> logits_fn = make_conditional_logits_fn(model)
    >>> logits = logits_fn(key, coords, mask, res_idx, chain_idx, sequence)

  """

  @partial(jax.jit)
  def conditional_logits(
    prng_key: PRNGKeyArray,
    structure_coordinates: StructureAtomicCoordinates,
    mask: AlphaCarbonMask,
    residue_index: ResidueIndex,
    chain_index: ChainIndex,
    sequence: ProteinSequence,
    ar_mask: AutoRegressiveMask | None = None,
    backbone_noise: BackboneNoise | None = None,
    structure_mapping: jax.Array | None = None,
  ) -> Logits:
    """Compute conditional logits for a sequence-structure pair.

    Args:
      prng_key: JAX random key (unused but kept for API consistency).
      structure_coordinates: Atomic coordinates (N, 4, 3).
      mask: Alpha carbon mask indicating valid residues.
      residue_index: Residue indices.
      chain_index: Chain indices.
      sequence: Protein sequence as integer array (N,) or one-hot (N, 21).
      ar_mask: Optional autoregressive mask (N, N).
      backbone_noise: Optional noise for backbone coordinates.
      structure_mapping: Optional (N,) array mapping each residue to a structure ID.
                        When provided (multi-state mode), prevents cross-structure
                        neighbors to avoid information leakage between conformational states.

    Returns:
      Logits of shape (N, 21) for each residue position.

    Example:
      >>> logits = conditional_logits(
      ...     key, coords, mask, res_idx, chain_idx, sequence
      ... )

    """
<<<<<<< HEAD
    _, logits = model(
      structure_coordinates=structure_coordinates,
      mask=mask,
      residue_index=residue_index,
      chain_index=chain_index,
      decoding_approach="conditional",
      prng_key=prng_key,
      one_hot_sequence=sequence,
      ar_mask=ar_mask,
      backbone_noise=backbone_noise,
      structure_mapping=structure_mapping,
=======
    edge_features, neighbor_indices, _, _ = model.features(
      prng_key,
      structure_coordinates,
      mask,
      residue_index,
      chain_index,
      backbone_noise,
      structure_mapping,
    )

    ar_mask = (
      jax.numpy.zeros((mask.shape[0], mask.shape[0]), dtype=jax.numpy.int32)
      if ar_mask is None
      else ar_mask
    )

    # Default multi-state parameters for conditional logit computation
    _multi_state_strategy_idx = jax.numpy.array(0, dtype=jax.numpy.int32)  # 0 = "mean"
    _multi_state_alpha = 0.5

    # Call the model's conditional path directly
    _, logits = model._call_conditional(  # noqa: SLF001
      edge_features,
      neighbor_indices,
      mask,
      ar_mask,
      sequence,
      prng_key,
      0.0,  # temperature unused in conditional path
      jax.numpy.zeros((mask.shape[0], 21), dtype=jax.numpy.float32),
      None,  # tie_group_map not used in jacobian computation
      _multi_state_strategy_idx,
      _multi_state_alpha,
>>>>>>> 8a77877b
    )

    return logits

  return conditional_logits


def make_encoding_conditional_logits_split_fn(
  model: PrxteinMPNN,
) -> tuple[Callable, Callable]:
  """Create separate encoding and decoding functions for averaged encodings.

  This splits the model into two parts:
  1. Encoding: Structure -> Encoder features (node_features, edge_features, neighbor_indices)
  2. Decoding: (Encoder features, Sequence) -> Logits

  This separation allows:
  - Averaging encoder features across multiple noise levels
  - Efficient jacobian computation by caching encoder output
  - Reusing encoder output for multiple sequence evaluations

  Args:
    model: A PrxteinMPNN Equinox model instance.

  Returns:
    Tuple of (encode_fn, decode_fn) where:
      - encode_fn: Computes encoder features from structure
      - decode_fn: Computes logits from cached features and sequence

  Example:
    >>> encode_fn, decode_fn = make_encoding_conditional_logits_split_fn(model)
    >>> # Encode once
    >>> key = jax.random.key(0)
    >>> encoding = encode_fn(key, coords, mask, res_idx, chain_idx, noise=0.1)
    >>> # Decode multiple sequences using same encoding
    >>> logits1 = decode_fn(encoding, sequence1)
    >>> logits2 = decode_fn(encoding, sequence2)

  """

  def encode_fn(
    structure_coordinates: StructureAtomicCoordinates,
    mask: AlphaCarbonMask,
    residue_index: ResidueIndex,
    chain_index: ChainIndex,
    backbone_noise: BackboneNoise | None = None,
    prng_key: PRNGKeyArray | None = None,
    structure_mapping: jax.Array | None = None,
  ) -> tuple:
    """Encode structure to get encoder features.

    Args:
      structure_coordinates: Atomic coordinates (N, 4, 3).
      mask: Alpha carbon mask indicating valid residues.
      residue_index: Residue indices.
      chain_index: Chain indices.
      backbone_noise: Optional noise for backbone coordinates.
      prng_key: JAX random key for feature extraction.
      structure_mapping: Optional (N,) array mapping each residue to a structure ID.
                        When provided (multi-state mode), prevents cross-structure
                        neighbors to avoid information leakage between conformational states.

    Returns:
      Tuple of (node_features, edge_features, neighbor_indices, mask, ar_mask_placeholder)
      where ar_mask_placeholder is zeros to maintain consistent shape.

    """
    if backbone_noise is None:
      backbone_noise = jax.numpy.array(0.0, dtype=jax.numpy.float32)

    if prng_key is None:
      prng_key = jax.random.PRNGKey(0)

<<<<<<< HEAD
    edge_features, neighbor_indices, initial_node_features, _ = model.features(
=======
    edge_features, neighbor_indices, _, _ = model.features(
>>>>>>> 8a77877b
      prng_key,
      structure_coordinates,
      mask,
      residue_index,
      chain_index,
      backbone_noise,
      structure_mapping=structure_mapping,
    )

    node_features, processed_edge_features = model.encoder(
      edge_features,
      neighbor_indices,
      mask,
      node_features=initial_node_features,
    )

    ar_mask_placeholder = jax.numpy.zeros((mask.shape[0], mask.shape[0]), dtype=jax.numpy.int32)

    return (node_features, processed_edge_features, neighbor_indices, mask, ar_mask_placeholder)

  def decode_fn(
    encoding: tuple,
    sequence: ProteinSequence,
    ar_mask: AutoRegressiveMask | None = None,
  ) -> Logits:
    """Decode encoder features to logits for a given sequence.

    Args:
      encoding: Tuple of (node_features, edge_features, neighbor_indices, mask, _)
                from encode_fn.
      sequence: Protein sequence as integer array (N,) or one-hot (N, 21).
      ar_mask: Optional autoregressive mask (N, N). If None, uses zeros.

    Returns:
      Logits of shape (N, 21) for each residue position.

    """
    node_features, processed_edge_features, neighbor_indices, mask, _ = encoding

    if ar_mask is None:
      ar_mask = jax.numpy.zeros((mask.shape[0], mask.shape[0]), dtype=jax.numpy.int32)

    if sequence.ndim == 1:
      one_hot_sequence = jax.nn.one_hot(sequence, model.w_s_embed.num_embeddings)
    else:
      one_hot_sequence = sequence

    decoded_node_features = model.decoder.call_conditional(
      node_features,
      processed_edge_features,
      neighbor_indices,
      mask,
      ar_mask,
      one_hot_sequence,
      model.w_s_embed.weight,
    )

    return jax.vmap(model.w_out)(decoded_node_features)

  return encode_fn, decode_fn<|MERGE_RESOLUTION|>--- conflicted
+++ resolved
@@ -119,19 +119,6 @@
       ... )
 
     """
-<<<<<<< HEAD
-    _, logits = model(
-      structure_coordinates=structure_coordinates,
-      mask=mask,
-      residue_index=residue_index,
-      chain_index=chain_index,
-      decoding_approach="conditional",
-      prng_key=prng_key,
-      one_hot_sequence=sequence,
-      ar_mask=ar_mask,
-      backbone_noise=backbone_noise,
-      structure_mapping=structure_mapping,
-=======
     edge_features, neighbor_indices, _, _ = model.features(
       prng_key,
       structure_coordinates,
@@ -165,7 +152,6 @@
       None,  # tie_group_map not used in jacobian computation
       _multi_state_strategy_idx,
       _multi_state_alpha,
->>>>>>> 8a77877b
     )
 
     return logits
@@ -239,11 +225,7 @@
     if prng_key is None:
       prng_key = jax.random.PRNGKey(0)
 
-<<<<<<< HEAD
-    edge_features, neighbor_indices, initial_node_features, _ = model.features(
-=======
     edge_features, neighbor_indices, _, _ = model.features(
->>>>>>> 8a77877b
       prng_key,
       structure_coordinates,
       mask,
